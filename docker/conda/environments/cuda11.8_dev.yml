--- conflicted
+++ resolved
@@ -65,14 +65,9 @@
     - jupyterlab
     - libgrpc>=1.49
     - librdkafka=1.9.2
-<<<<<<< HEAD
+    - libwebp>=1.3.2 # Required for CVE mitigation: https://nvd.nist.gov/vuln/detail/CVE-2023-4863
     - mlflow>=2.2.1,<3
     - mrc=23.11
-=======
-    - libwebp>=1.3.2 # Required for CVE mitigation: https://nvd.nist.gov/vuln/detail/CVE-2023-4863
-    - mlflow>=2.2.1,<2.7
-    - mrc=23.07
->>>>>>> 1b6e9f2b
     - networkx=3.1
     - ninja=1.10
     - nodejs=18.15.0
